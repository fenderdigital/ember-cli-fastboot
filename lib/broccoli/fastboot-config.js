--- conflicted
+++ resolved
@@ -3,7 +3,6 @@
 var uniq   = require('lodash.uniq');
 var path   = require('path');
 var Plugin = require('broccoli-plugin');
-var defaults = require('lodash.defaults');
 
 function FastBootConfig(inputNode, options) {
   Plugin.call(this, [inputNode], {
@@ -91,16 +90,10 @@
 };
 
 FastBootConfig.prototype.buildManifest = function() {
-<<<<<<< HEAD
   var appFileName = path.basename(this.outputPaths.app.js).split('.')[0];
   var appFile = 'fastboot/' + appFileName + '.js';
   var vendorFileName = path.basename(this.outputPaths.vendor.js).split('.')[0];
   var vendorFile = 'fastboot/' + vendorFileName + '.js';
-=======
-  var path = require('path');
-  var appFile = 'fastboot/' + this.name + '.js';
-  var vendorFile = 'fastboot/vendor.js';
->>>>>>> 42211b19
 
   var manifest = {
     appFile: appFile,
