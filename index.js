/* jshint node: true */
'use strict';

var mergeTrees = require('broccoli-merge-trees');

var patchEmberApp     = require('./lib/ext/patch-ember-app');
var fastbootAppModule = require('./lib/utilities/fastboot-app-module');

var filterInitializers = require('./lib/broccoli/filter-initializers');
var FastBootBuild      = require('./lib/broccoli/fastboot-build');
var FastBootConfig     = require('./lib/broccoli/fastboot-config');

/*
 * Main entrypoint for the Ember CLI addon.
 */

module.exports = {
  name: 'ember-cli-fastboot',

  includedCommands: function() {
    return {
      'fastboot':       require('./lib/commands/fastboot'),

      /* fastboot:build is deprecated and will be removed in a future version */
      'fastboot:build': require('./lib/commands/fastboot-build')
    };
  },

  /**
   * Called at the start of the build process to let the addon know it will be
   * used. At this point, we can rely on the EMBER_CLI_FASTBOOT environment
   * variable being set.
   *
   * Once we've determined which mode we're in (browser build or FastBoot build),
   * we mixin additional Ember addon hooks appropriate to the current build target.
   */
  included: function(app) {
    patchEmberApp(app);

    // We serve the index.html from fastboot-dist, so this has to apply to both builds
    app.options.storeConfigInMeta = false;
  },

  /**
   * Inserts placeholders into index.html that are used by the FastBoot server
   * to insert the rendered content into the right spot. Also injects a module
   * for FastBoot application boot.
   */
  contentFor: function(type, config) {
    if (type === 'body') {
      return "<!-- EMBER_CLI_FASTBOOT_BODY -->";
    }

    if (type === 'head') {
      return "<!-- EMBER_CLI_FASTBOOT_TITLE --><!-- EMBER_CLI_FASTBOOT_HEAD -->";
    }

    if (type === 'app-boot') {
      return fastbootAppModule(config.modulePrefix);
    }
  },

  /**
   * Filters out initializers and instance initializers that should only run in
   * browser mode.
   */
  preconcatTree: function(tree) {
    if (isFastBoot()) {
      return filterInitializers(tree, 'browser', this.app.name);
    } else {
      return filterInitializers(tree, 'fastboot', this.app.name);
    }
  },

  /**
   * After the entire Broccoli tree has been built for the `dist` directory,
   * adds the `fastboot-config.json` file to the root.
   */
  postprocessTree: function(type, tree) {
    if (type === 'all') {
      var fastbootTree = this.buildFastBootTree();

      // Merge the package.json with the existing tree
      return mergeTrees([tree, fastbootTree], {overwrite: true});
    }

    return tree;
  },

<<<<<<< HEAD
  buildConfigTree: function(tree) {
    var env = this.app.env;

    // Create a new Broccoli tree that writes the FastBoot app's
    // `package.json`.
    return new FastBootConfig(tree, {
      project: this.project,
      name: this.app.name,
      assetMapPath: this.assetMapPath,
      outputPaths: this.app.options.outputPaths,
      ui: this.ui,
      fastbootAppConfig: this.project.config(env).fastboot
    });
  },

=======
>>>>>>> 42211b19
  buildFastBootTree: function() {
    var fastbootBuild = new FastBootBuild({
      ui: this.ui,
      assetMapPath: this.assetMapPath,
      project: this.project,
      app: this.app,
      parent: this.parent
    });

    return fastbootBuild.toTree();
  }

};

function isFastBoot() {
  return process.env['EMBER_CLI_FASTBOOT'] === 'true';
}<|MERGE_RESOLUTION|>--- conflicted
+++ resolved
@@ -8,7 +8,6 @@
 
 var filterInitializers = require('./lib/broccoli/filter-initializers');
 var FastBootBuild      = require('./lib/broccoli/fastboot-build');
-var FastBootConfig     = require('./lib/broccoli/fastboot-config');
 
 /*
  * Main entrypoint for the Ember CLI addon.
@@ -87,24 +86,6 @@
     return tree;
   },
 
-<<<<<<< HEAD
-  buildConfigTree: function(tree) {
-    var env = this.app.env;
-
-    // Create a new Broccoli tree that writes the FastBoot app's
-    // `package.json`.
-    return new FastBootConfig(tree, {
-      project: this.project,
-      name: this.app.name,
-      assetMapPath: this.assetMapPath,
-      outputPaths: this.app.options.outputPaths,
-      ui: this.ui,
-      fastbootAppConfig: this.project.config(env).fastboot
-    });
-  },
-
-=======
->>>>>>> 42211b19
   buildFastBootTree: function() {
     var fastbootBuild = new FastBootBuild({
       ui: this.ui,
